--- conflicted
+++ resolved
@@ -30,14 +30,9 @@
 
 func NewClient(t transport.ClientTransport, opts ...Option) (*Client, error) {
 	client := &Client{
-<<<<<<< HEAD
 		transport:      t,
-		logger:         &pkg.DefaultLogger{},
+		logger:         pkg.DefaultLogger,
 		reqID2respChan: cmap.New[chan *protocol.JSONRPCResponse](),
-=======
-		transport: t,
-		logger:    pkg.DefaultLogger,
->>>>>>> d3681cb1
 	}
 	t.SetReceiver(client)
 
